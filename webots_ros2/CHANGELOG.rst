^^^^^^^^^^^^^^^^^^^^^^^^^^^^^^^^^
Changelog for package webots_ros2
^^^^^^^^^^^^^^^^^^^^^^^^^^^^^^^^^

2023.1.0 (2023-XX-XX)
------------------
<<<<<<< HEAD
* Added support for Navigation2 in Iron.
=======
* Added new TIAGo project to webots_ros2_tiago to run real robot configuration.
* Added new WebotsController node in the driver interface to launch robot controller plugins.
* Fixed unfound robot window library in Tesla example.
* Default to canonical topic name and fix camera_info stamp in Ros2Camera, Ros2RangeFinder.
>>>>>>> 074675e9

2023.0.4 (2023-05-23)
------------------
* Drop support for Foxy.
* Fixed vertical field of view in static RangeFinder plugin.
* Added support for painted point clouds.
* Fixed ability to launch RViz without other tools in e-puck example.
* Fixed command line arguments in importer tools.
* Added custom handler in driver interface to start nodes when Webots is ready.

2023.0.3 (2023-04-12)
------------------
* Fixed the calibration of the TIAGo.
* Improved the navigation of the TIAGo example.
* Added Cartographer for SLAM in the TIAGo example.
* Adding port, stream type parameters to webots_laucher
* Copying .wbproj when launching a Webots world via webots_launcher
* Added Emitter and Receiver support in webots_ros2_driver
* Changed undefined Lidar frequency to the default from the .proto file
* Added Compass support in webots_ros2_driver
* Added startup of the Turlebot navigation and mapping tools from the launch file.
* Fixed the calibration of the e-puck.
* Fixed and improved the navigation of the e-puck example.

2023.0.2 (2023-02-07)
------------------
* Drop support for Galactic.
* Fixed the spawn of URDF robots in WSL and macOS when using full path.
* Fixed relative assets in macOS.
* Ros2Supervisor is now optional.

2023.0.1 (2023-01-05)
------------------
* Fixed relative assets in WSL.
* Fixed broken controller connection in Rats life example.

2023.0.0 (2022-11-30)
------------------
* Added support for the new Python API of Webots R2023a
* Convert C++ controller API functions to C
* Replace libController submodule by commited source files
* Removed 'webots_ros2_core' package (deprecated).
* Allow custom motor-encoder pair.

2022.1.4 (2022-11-18)
------------------
* Fixed the camera focal length in the CameraInfo topic.
* Upgraded to urdf2webots 2.0.3
* Update the calculation of CameraRecognitionObject messages to the RDF convention of R2022b.

2022.1.3 (2022-11-02)
------------------
* Added macOS support.
* Added reset handler to all examples to support simulation reset from Webots.

2022.1.2 (2022-10-21)
------------------
* Added WSL support.

2022.1.0 (2022-09-23)
------------------
* Adapted controllers to communicate with Webots R2022b.
* Added feature to import URDF on the fly.
* Added PointCloud2 support for RangeFinder.

1.2.3 (2022-06-01)
------------------
* Fixed support for Humble and Rolling.

1.1.2 (2021-11-03)
------------------
* Adapted the 'webots_ros2_driver' package to be also a python alternative to the 'webots_ros2_core' package.
* Replaced the use of the deprecated 'webots_ros2_core' package by the 'webots_ros2_driver' package.
* Removed the 'webots_ros2_example', 'webots_ros2_tutorials' and 'webots_ros2_abb' packages.
* Replaced the 'webots_ros2_tiago' package.

1.1.0 (2021-07-19)
------------------
* Included the 'webots_ros2_driver' package as a C++ alternative to the 'webots_ros2_core' package.
* Integrated ros2_control.
* Included a Mavic drone simulation example

1.0.5 (2021-01-08)
------------------
* Improved performance of the camera.
* Replaced tkinter with simple command-line tools.
* Fixed usage on Windows.
* Introduced notion of minimum and target Webots versions.

1.0.1 (2020-09-18)
------------------
* Removed the 'webots_ros2_desktop' package.
* Added missing 'webots_ros2_demos', 'webots_ros2_epuck' and 'webots_ros2_msgs' packages as dependencies.

1.0.0 (2020-09-01)
------------------
* Improved support for macOS

0.0.3 (2020-06-15)
------------------
* Updated to Webots R2020a

0.0.2 (2019-09-23)
------------------
* Moved sources to cyberbotics/webots_ros2 (https://github.com/cyberbotics/webots_ros2)
* Added a 'webots_ros2_msgs', 'webots_ros2_core', 'webots_ros2_desktop', 'webots_ros2_examples' 'webots_ros2_abb' and 'webots_ros2_universal_robot' packages
* Added support for ABB robots.

0.0.1 (2019-08-09)
------------------
* Initial version<|MERGE_RESOLUTION|>--- conflicted
+++ resolved
@@ -4,14 +4,11 @@
 
 2023.1.0 (2023-XX-XX)
 ------------------
-<<<<<<< HEAD
 * Added support for Navigation2 in Iron.
-=======
 * Added new TIAGo project to webots_ros2_tiago to run real robot configuration.
 * Added new WebotsController node in the driver interface to launch robot controller plugins.
 * Fixed unfound robot window library in Tesla example.
 * Default to canonical topic name and fix camera_info stamp in Ros2Camera, Ros2RangeFinder.
->>>>>>> 074675e9
 
 2023.0.4 (2023-05-23)
 ------------------
