^^^^^^^^^^^^^^^^^^^^^^^^^^^^^^^^^
Changelog for package webots_ros2
^^^^^^^^^^^^^^^^^^^^^^^^^^^^^^^^^

2023.0.4 (2023-XX-XX)
------------------
* Added support for painted point clouds.
* Fixed ability to launch RViz without other tools in e-puck example.
<<<<<<< HEAD
* Fixed command line arguments in importer tools.
=======
* Added new TIAGo project to webots_ros2_tiago to run real robot configuration.
>>>>>>> 699167c6

2023.0.3 (2023-04-12)
------------------
* Fixed the calibration of the TIAGo.
* Improved the navigation of the TIAGo example.
* Added Cartographer for SLAM in the TIAGo example.
* Adding port, stream type parameters to webots_laucher
* Copying .wbproj when launching a Webots world via webots_launcher
* Added Emitter and Receiver support in webots_ros2_driver
* Changed undefined Lidar frequency to the default from the .proto file
* Added Compass support in webots_ros2_driver
* Added startup of the Turlebot navigation and mapping tools from the launch file.
* Fixed the calibration of the e-puck.
* Fixed and improved the navigation of the e-puck example.

2023.0.2 (2023-02-07)
------------------
* Drop support for Galactic.
* Fixed the spawn of URDF robots in WSL and macOS when using full path.
* Fixed relative assets in macOS.
* Ros2Supervisor is now optional.

2023.0.1 (2023-01-05)
------------------
* Fixed relative assets in WSL.
* Fixed broken controller connection in Rats life example.

2023.0.0 (2022-11-30)
------------------
* Added support for the new Python API of Webots R2023a
* Convert C++ controller API functions to C
* Replace libController submodule by commited source files
* Removed 'webots_ros2_core' package (deprecated).
* Allow custom motor-encoder pair.

2022.1.4 (2022-11-18)
------------------
* Fixed the camera focal length in the CameraInfo topic.
* Upgraded to urdf2webots 2.0.3
* Update the calculation of CameraRecognitionObject messages to the RDF convention of R2022b.

2022.1.3 (2022-11-02)
------------------
* Added macOS support.
* Added reset handler to all examples to support simulation reset from Webots.

2022.1.2 (2022-10-21)
------------------
* Added WSL support.

2022.1.0 (2022-09-23)
------------------
* Adapted controllers to communicate with Webots R2022b.
* Added feature to import URDF on the fly.
* Added PointCloud2 support for RangeFinder.

1.2.3 (2022-06-01)
------------------
* Fixed support for Humble and Rolling.

1.1.2 (2021-11-03)
------------------
* Adapted the 'webots_ros2_driver' package to be also a python alternative to the 'webots_ros2_core' package.
* Replaced the use of the deprecated 'webots_ros2_core' package by the 'webots_ros2_driver' package.
* Removed the 'webots_ros2_example', 'webots_ros2_tutorials' and 'webots_ros2_abb' packages.
* Replaced the 'webots_ros2_tiago' package.

1.1.0 (2021-07-19)
------------------
* Included the 'webots_ros2_driver' package as a C++ alternative to the 'webots_ros2_core' package.
* Integrated ros2_control.
* Included a Mavic drone simulation example

1.0.5 (2021-01-08)
------------------
* Improved performance of the camera.
* Replaced tkinter with simple command-line tools.
* Fixed usage on Windows.
* Introduced notion of minimum and target Webots versions.

1.0.1 (2020-09-18)
------------------
* Removed the 'webots_ros2_desktop' package.
* Added missing 'webots_ros2_demos', 'webots_ros2_epuck' and 'webots_ros2_msgs' packages as dependencies.

1.0.0 (2020-09-01)
------------------
* Improved support for macOS

0.0.3 (2020-06-15)
------------------
* Updated to Webots R2020a

0.0.2 (2019-09-23)
------------------
* Moved sources to cyberbotics/webots_ros2 (https://github.com/cyberbotics/webots_ros2)
* Added a 'webots_ros2_msgs', 'webots_ros2_core', 'webots_ros2_desktop', 'webots_ros2_examples' 'webots_ros2_abb' and 'webots_ros2_universal_robot' packages
* Added support for ABB robots.

0.0.1 (2019-08-09)
------------------
* Initial version<|MERGE_RESOLUTION|>--- conflicted
+++ resolved
@@ -6,11 +6,8 @@
 ------------------
 * Added support for painted point clouds.
 * Fixed ability to launch RViz without other tools in e-puck example.
-<<<<<<< HEAD
 * Fixed command line arguments in importer tools.
-=======
 * Added new TIAGo project to webots_ros2_tiago to run real robot configuration.
->>>>>>> 699167c6
 
 2023.0.3 (2023-04-12)
 ------------------
