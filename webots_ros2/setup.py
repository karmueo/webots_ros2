"""webots_ros2 package setup file."""

from setuptools import setup

package_name = 'webots_ros2'

setup(
    name=package_name,
<<<<<<< HEAD
    version='2022.1.4',
=======
    version='2023.0.1',
>>>>>>> 8787e22c
    packages=[package_name],
    data_files=[
        ('share/' + package_name, ['package.xml']),
        ('share/ament_index/resource_index/packages', ['resource/' + package_name])
    ],
    install_requires=['setuptools', 'launch'],
    zip_safe=True,
    author='Cyberbotics',
    author_email='support@cyberbotics.com',
    maintainer='Cyberbotics',
    maintainer_email='support@cyberbotics.com',
    keywords=['ROS', 'Webots', 'Robot', 'Simulation'],
    classifiers=[
        'Intended Audience :: Developers',
        'License :: OSI Approved :: Apache Software License',
        'Programming Language :: Python',
        'Topic :: Software Development',
    ],
    description='Interface between Webots and ROS2.',
    license='Apache License, Version 2.0',
    tests_require=['pytest'],
    entry_points={}
)<|MERGE_RESOLUTION|>--- conflicted
+++ resolved
@@ -6,11 +6,7 @@
 
 setup(
     name=package_name,
-<<<<<<< HEAD
-    version='2022.1.4',
-=======
     version='2023.0.1',
->>>>>>> 8787e22c
     packages=[package_name],
     data_files=[
         ('share/' + package_name, ['package.xml']),
