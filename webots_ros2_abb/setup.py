--- conflicted
+++ resolved
@@ -14,13 +14,8 @@
 
 setup(
     name=package_name,
-<<<<<<< HEAD
-    version='0.0.4',
+    version='1.0.0',
     packages=[],
-=======
-    version='1.0.0',
-    packages=[package_name],
->>>>>>> 62f71f29
     data_files=data_files,
     install_requires=['setuptools', 'launch'],
     zip_safe=True,
