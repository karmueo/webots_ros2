--- conflicted
+++ resolved
@@ -40,16 +40,12 @@
       WbDeviceTag device = wb_robot_get_device(joint.name.c_str());
       WbNodeType type = wb_device_get_node_type(device);
       joint.motor = (type == WB_NODE_LINEAR_MOTOR || type == WB_NODE_ROTATIONAL_MOTOR) ? device : wb_position_sensor_get_motor(device);
-<<<<<<< HEAD
-      joint.sensor = (type == WB_NODE_POSITION_SENSOR) ? device : wb_motor_get_position_sensor(device);
-=======
       device = (component.parameters.count("sensor") == 0) ?
         wb_robot_get_device(joint.name.c_str()) :
         wb_robot_get_device(component.parameters.at("sensor").c_str());
       type = wb_device_get_node_type(device);
       joint.sensor = (type == WB_NODE_POSITION_SENSOR) ? device : wb_motor_get_position_sensor(device);
 
->>>>>>> 8787e22c
       if (joint.sensor)
         wb_position_sensor_enable(joint.sensor, wb_robot_get_basic_time_step());
       if (!joint.sensor && !joint.motor)
