^^^^^^^^^^^^^^^^^^^^^^^^^^^^^^^^^^^^^^
Changelog for package webots_ros2_core
^^^^^^^^^^^^^^^^^^^^^^^^^^^^^^^^^^^^^^

<<<<<<< HEAD
=======
1.1.2 (2021-11-03)
------------------
* This package is now deprecated.

>>>>>>> c1b3a055
1.0.4 (2021-01-08)
------------------
* Improved performance of camera.
* Replaced `tkinter` by a simple command line tools.
* Fixed usage on Windows.
* Introduced notion of minimum and target Webots versions.

1.0.3 (2020-12-01)
------------------
* Improved the performance of point cloud publishing by a few times.

1.0.2 (2020-10-12)
------------------
* Fixed support for 3D Lidars
* Fixed Webots executable discovery

1.0.0 (2020-09-01)
------------------
* Added a universal 'webots_differential_drive_node' node.

0.0.4 (2020-07-03)
------------------
* Fixed dependencies issue.

0.0.3 (2020-06-15)
------------------
* Added support for multi robots.
* Added a new TfPublisher class to publish transforms of all the Solid nodes of the robot (if the robot `supervisor` field is true).
* Added the possibility to run nodes in synchronized mode (using the 'synchronization' parameter).
* Added better support for differential drive robots ('WebotsDifferentialDriveNode' class).
* Added CameraDevice, LEDDevice and LaserDevice that create correspoding ROS2 topics

0.0.2 (2019-09-23)
------------------
* Initial version<|MERGE_RESOLUTION|>--- conflicted
+++ resolved
@@ -2,13 +2,10 @@
 Changelog for package webots_ros2_core
 ^^^^^^^^^^^^^^^^^^^^^^^^^^^^^^^^^^^^^^
 
-<<<<<<< HEAD
-=======
 1.1.2 (2021-11-03)
 ------------------
 * This package is now deprecated.
 
->>>>>>> c1b3a055
 1.0.4 (2021-01-08)
 ------------------
 * Improved performance of camera.
