--- conflicted
+++ resolved
@@ -62,31 +62,7 @@
             return False
     return True
 
-
-<<<<<<< HEAD
-=======
-def interp_cubic(p0, p1, t_abs):
-    """Perform a cubic interpolation between two trajectory points."""
-    T = (p1.time_from_start - p0.time_from_start).nanoseconds / 1e9
-    t = (t_abs - p0.time_from_start).nanoseconds / 1e9
-    q = [0] * len(p0.positions)
-    qdot = [0] * len(p0.positions)
-    qddot = [0] * len(p0.positions)
-    for i in list(range(len(p0.positions))):
-        a = p0.positions[i]
-        b = p0.velocities[i]
-        c = (-3 * p0.positions[i] + 3 * p1.positions[i] - 2 * T * p0.velocities[i] -
-             T * p1.velocities[i]) / T**2
-        d = (2 * p0.positions[i] - 2 * p1.positions[i] + T * p0.velocities[i] +
-             T * p1.velocities[i]) / T**3
-
-        q[i] = a + b * t + c * t**2 + d * t**3
-        qdot[i] = b + 2 * c * t + 3 * d * t**2
-        qddot[i] = 2 * c + 6 * d * t
-    return JointTrajectoryPoint(positions=q, velocities=qdot, accelerations=qddot, time_from_start=t_abs.to_msg())
-
-
->>>>>>> c15f6aa4
+  
 def interp_linear(p0, p1, t_abs):
     """Perform a linear interpolation between two trajectory points."""
     t0 = Duration.from_msg(p0.time_from_start).nanoseconds / 1e9
