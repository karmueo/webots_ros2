--- conflicted
+++ resolved
@@ -2,13 +2,10 @@
 Changelog for package webots_ros2_driver
 ^^^^^^^^^^^^^^^^^^^^^^^^^^^^^^^^^^^^^^^^^^
 
-<<<<<<< HEAD
-=======
 1.1.2 (2021-11-03)
 ------------------
 * Adapted the 'webots_ros2_driver' package to be also a python alternative to the 'webots_ros2_core' package.
 
->>>>>>> c1b3a055
 1.1.0 (2021-07-19)
 ------------------
 * Initial version