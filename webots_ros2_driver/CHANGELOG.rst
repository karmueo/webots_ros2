^^^^^^^^^^^^^^^^^^^^^^^^^^^^^^^^^^^^^^^^^^
Changelog for package webots_ros2_driver
^^^^^^^^^^^^^^^^^^^^^^^^^^^^^^^^^^^^^^^^^^

<<<<<<< HEAD
2023.0.0 (2022-11-29)
=======
2023.0.1 (2023-01-05)
------------------
* Fix relative assets in WSL.

2023.0.0 (2022-11-30)
>>>>>>> 8787e22c
------------------
* Add support for the new Python API of Webots R2023a
* Convert C++ controller API functions to C
* Replace libController submodule by commited source files

2022.1.4 (2022-11-18)
------------------
* Fix the camera focal length in the CameraInfo topic.
* Update the calculation of CameraRecognitionObject messages to the RDF convention of R2022b.

2022.1.3 (2022-11-02)
------------------
* Added macOS support.

2022.1.2 (2022-10-21)
------------------
* Fix issue where relatively defined PROTO were not found.
* Added WSL support.

2022.1.1 (2022-10-11)
------------------
* Simplified the detection of Webots installation folder.

2022.1.0 (2022-09-23)
------------------
* Added an URDF importer feature to spawn robots from URDF files.

1.2.3 (2022-05-30)
------------------
* Add option to set 'robot_description' parameter for 'robot_state_publisher' node.
* Fix recognition camera.
* Add a 'PointCloud2' publisher for the 'RangeFinder' device.

1.2.2 (2022-01-19)
------------------
* Fix the Supervisor API access from plugins.

1.2.1 (2022-01-10)
------------------
* Fix link error for 'webots_ros2_control' on macOS.
* Fix lidar device according to FLU convention.

1.2.0 (2021-12-21)
------------------
* Adapt the worlds to the new R2022a FLU convention.
* Remove a double webots_ros2_driver header installation.
* Add the publication of the 'gps/speed_vector' topic to the GPS ROS 2 device.

1.1.2 (2021-11-03)
------------------
* Adapted the 'webots_ros2_driver' package to be also a python alternative to the 'webots_ros2_core' package.

1.1.0 (2021-07-19)
------------------
* Initial version<|MERGE_RESOLUTION|>--- conflicted
+++ resolved
@@ -2,15 +2,11 @@
 Changelog for package webots_ros2_driver
 ^^^^^^^^^^^^^^^^^^^^^^^^^^^^^^^^^^^^^^^^^^
 
-<<<<<<< HEAD
-2023.0.0 (2022-11-29)
-=======
 2023.0.1 (2023-01-05)
 ------------------
 * Fix relative assets in WSL.
 
 2023.0.0 (2022-11-30)
->>>>>>> 8787e22c
 ------------------
 * Add support for the new Python API of Webots R2023a
 * Convert C++ controller API functions to C
