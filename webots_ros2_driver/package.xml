<?xml version="1.0"?>
<package format="3">
  <name>webots_ros2_driver</name>
<<<<<<< HEAD
  <version>1.2.0</version>
=======
  <version>1.1.3</version>
>>>>>>> c1b3a055
  <description>Implementation of the Webots - ROS 2 interface</description>
  <maintainer email="support@cyberbotics.com">Cyberbotics</maintainer>
  <license>Apache License 2.0</license>
  <url type="website">http://wiki.ros.org/webots_ros2</url>
  <url type="bugtracker">https://github.com/cyberbotics/webots_ros2/issues</url>
  <url type="repository">https://github.com/cyberbotics/webots_ros2</url>

  <buildtool_depend>ament_cmake</buildtool_depend>
  <buildtool_depend>python_cmake_module</buildtool_depend>
  <buildtool_depend>ament_cmake_python</buildtool_depend>

  <depend>pluginlib</depend>
  <depend>rclcpp</depend>
  <depend>rclpy</depend>
  <depend>rclcpp_lifecycle</depend>
  <depend>sensor_msgs</depend>
  <depend>std_msgs</depend>
  <depend>tf2_ros</depend>
  <depend>vision_msgs</depend>
  <depend>tinyxml2_vendor</depend>
  <depend>webots_ros2_msgs</depend>

  <test_depend>ament_lint_auto</test_depend>
  <test_depend>ament_lint_common</test_depend>

  <export>
    <build_type>ament_cmake</build_type>
  </export>

</package><|MERGE_RESOLUTION|>--- conflicted
+++ resolved
@@ -1,11 +1,7 @@
 <?xml version="1.0"?>
 <package format="3">
   <name>webots_ros2_driver</name>
-<<<<<<< HEAD
-  <version>1.2.0</version>
-=======
   <version>1.1.3</version>
->>>>>>> c1b3a055
   <description>Implementation of the Webots - ROS 2 interface</description>
   <maintainer email="support@cyberbotics.com">Cyberbotics</maintainer>
   <license>Apache License 2.0</license>
