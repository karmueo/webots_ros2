--- conflicted
+++ resolved
@@ -137,10 +137,6 @@
                 robot_string = convertUrdfFile(input=robot.urdf_path, robotName=robot_name, normal=normal,
                                                boxCollision=box_collision, initTranslation=robot_translation,
                                                initRotation=robot_rotation, initPos=init_pos)
-<<<<<<< HEAD
-=======
-
->>>>>>> e9cc6dc1
         elif robot.robot_description:
             relative_path_prefix = robot.relative_path_prefix if robot.relative_path_prefix else None
             # In WSL, the prefix must be converted to WSL path to work in Webots running on native Windows
