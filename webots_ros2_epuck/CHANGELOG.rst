^^^^^^^^^^^^^^^^^^^^^^^^^^^^^^^^^^^^^^^^^^
Changelog for package webots_ros2_epuck
^^^^^^^^^^^^^^^^^^^^^^^^^^^^^^^^^^^^^^^^^^

<<<<<<< HEAD
=======
2023.0.1 (2023-01-05)
------------------
* Fixed broken controller connection in Rats life example.

>>>>>>> 8787e22c
2022.1.3 (2022-11-02)
------------------
* Added macOS support.
* Added reset handler to support simulation reset from Webots.

2022.1.2 (2022-10-21)
------------------
* Added WSL support.

1.2.3 (2022-05-30)
------------------
* Fixed support for Humble and Rolling.

1.2.0 (2021-12-21)
------------------
* Adapt the worlds to the new R2022a FLU convention.

1.1.2 (2021-11-03)
------------------
* Utilize the 'webots_ros2_driver' and 'ros2_control' instead of 'webots_ros2_core'.

1.0.0 (2020-09-01)
------------------
* Use the webots_ros2_core::WebotsDifferentialDriveNode class

0.0.3 (2020-06-15)
------------------
* Initial version<|MERGE_RESOLUTION|>--- conflicted
+++ resolved
@@ -2,13 +2,10 @@
 Changelog for package webots_ros2_epuck
 ^^^^^^^^^^^^^^^^^^^^^^^^^^^^^^^^^^^^^^^^^^
 
-<<<<<<< HEAD
-=======
 2023.0.1 (2023-01-05)
 ------------------
 * Fixed broken controller connection in Rats life example.
 
->>>>>>> 8787e22c
 2022.1.3 (2022-11-02)
 ------------------
 * Added macOS support.
