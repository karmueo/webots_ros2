# Copyright 1996-2020 Cyberbotics Ltd.
#
# Licensed under the Apache License, Version 2.0 (the "License");
# you may not use this file except in compliance with the License.
# You may obtain a copy of the License at
#
#     http://www.apache.org/licenses/LICENSE-2.0
#
# Unless required by applicable law or agreed to in writing, software
# distributed under the License is distributed on an "AS IS" BASIS,
# WITHOUT WARRANTIES OR CONDITIONS OF ANY KIND, either express or implied.
# See the License for the specific language governing permissions and
# limitations under the License.

"""ROS2 e-puck driver."""

from math import pi
import rclpy
from rclpy.time import Time
from tf2_ros import StaticTransformBroadcaster
from sensor_msgs.msg import Imu, LaserScan
from geometry_msgs.msg import TransformStamped
from webots_ros2_core.math_utils import interpolate_lookup_table
from webots_ros2_core.webots_differential_drive_node import WebotsDifferentialDriveNode


GYRO_RAW2DEG = 32768.0 / 250.0
OUT_OF_RANGE = 0.0
INFRARED_MAX_RANGE = 0.04
INFRARED_MIN_RANGE = 0.009
TOF_MAX_RANGE = 1.0
DEFAULT_WHEEL_RADIUS = 0.02
DEFAULT_WHEEL_DISTANCE = 0.05685
NB_LIGHT_SENSORS = 8
NB_GROUND_SENSORS = 3
NB_INFRARED_SENSORS = 8
SENSOR_DIST_FROM_CENTER = 0.035


DISTANCE_SENSOR_ANGLE = [
    -15 * pi / 180,   # ps0
    -45 * pi / 180,   # ps1
    -90 * pi / 180,   # ps2
    -150 * pi / 180,  # ps3
    150 * pi / 180,   # ps4
    90 * pi / 180,    # ps5
    45 * pi / 180,    # ps6
    15 * pi / 180,    # ps7
]


DEVICE_CONFIG = {
    '@auto': True,
    'camera': {'topic_name': ''},
    'ps0': {'always_publish': True},
    'ps1': {'always_publish': True},
    'ps2': {'always_publish': True},
    'ps3': {'always_publish': True},
    'ps4': {'always_publish': True},
    'ps5': {'always_publish': True},
    'ps6': {'always_publish': True},
    'ps7': {'always_publish': True},
    'tof': {'always_publish': True}
}


class EPuckDriver(WebotsDifferentialDriveNode):
    def __init__(self, args):
        super().__init__(
            'epuck_driver',
            args,
            device_config=DEVICE_CONFIG,
            wheel_distance=DEFAULT_WHEEL_DISTANCE,
            wheel_radius=DEFAULT_WHEEL_RADIUS
        )

        self.static_transforms = []

        # Initialize IMU
        self.gyro = self.robot.getGyro('gyro')
        if not self.gyro:
            self.get_logger().info('Gyroscope is not present for this e-puck version')
        self.accelerometer = self.robot.getAccelerometer('accelerometer')
        self.imu_publisher = self.create_publisher(Imu, '/imu', 10)

        # Initialize ground sensors
        self.ground_sensor_broadcasters = []
        for i in range(NB_GROUND_SENSORS):
            idx = 'gs{}'.format(i)
            ground_sensor = self.robot.getDistanceSensor(idx)
            if ground_sensor:
<<<<<<< HEAD
                ground_sensor_transform = TransformStamped()
                ground_sensor_transform.header.stamp = Time(seconds=self.robot.getTime()).to_msg()
                ground_sensor_transform.header.frame_id = "base_link"
                ground_sensor_transform.child_frame_id = "gs" + str(i)
                ground_sensor_transform.transform.rotation = euler_to_quaternion(0, pi/2, 0)
                ground_sensor_transform.transform.translation.x = SENSOR_DIST_FROM_CENTER - 0.005
                ground_sensor_transform.transform.translation.y = 0.009 - i * 0.009
                ground_sensor_transform.transform.translation.z = 0.0
                self.static_transforms.append(ground_sensor_transform)
=======
                self.ground_sensors[idx] = ground_sensor
                self.ground_sensor_publishers[idx] = self.create_publisher(Range, '/' + idx, 1)
>>>>>>> 1da827f1
            else:
                self.get_logger().info('Ground sensor `{}` is not present for this e-puck version'.format(idx))

        # Intialize distance sensors
        self.distance_sensors = {}
        for i in range(NB_INFRARED_SENSORS):
            sensor = self.robot.getDistanceSensor('ps{}'.format(i))
            sensor.enable(self.timestep)
            self.distance_sensors['ps{}'.format(i)] = sensor

        self.laser_publisher = self.create_publisher(LaserScan, '/scan', 1)

        self.tof_sensor = self.robot.getDistanceSensor('tof')
        if self.tof_sensor:
<<<<<<< HEAD
            tof_transform = TransformStamped()
            tof_transform.header.stamp = Time(seconds=self.robot.getTime()).to_msg()
            tof_transform.header.frame_id = "base_link"
            tof_transform.child_frame_id = "tof"
            tof_transform.transform.rotation.x = 0.0
            tof_transform.transform.rotation.y = 0.0
            tof_transform.transform.rotation.z = 0.0
            tof_transform.transform.rotation.w = 1.0
            tof_transform.transform.translation.x = SENSOR_DIST_FROM_CENTER
            tof_transform.transform.translation.y = 0.0
            tof_transform.transform.translation.z = 0.0
            self.static_transforms.append(tof_transform)
=======
            self.tof_sensor.enable(self.timestep)
            self.tof_publisher = self.create_publisher(Range, '/tof', 1)
>>>>>>> 1da827f1
        else:
            self.get_logger().info('ToF sensor is not present for this e-puck version')

        # Initialize Light sensors
        for i in range(NB_LIGHT_SENSORS):
<<<<<<< HEAD
            light_transform = TransformStamped()
            light_transform.header.stamp = Time(seconds=self.robot.getTime()).to_msg()
            light_transform.header.frame_id = "base_link"
            light_transform.child_frame_id = "ls" + str(i)
            light_transform.transform.rotation = euler_to_quaternion(0, 0, DISTANCE_SENSOR_ANGLE[i])
            light_transform.transform.translation.x = SENSOR_DIST_FROM_CENTER * cos(DISTANCE_SENSOR_ANGLE[i])
            light_transform.transform.translation.y = SENSOR_DIST_FROM_CENTER * sin(DISTANCE_SENSOR_ANGLE[i])
            light_transform.transform.translation.z = 0.0
            self.static_transforms.append(light_transform)
=======
            light_sensor = self.robot.getLightSensor(f'ls{i}')
            light_publisher = self.create_publisher(Illuminance, f'/ls{i}', 1)
            self.light_publishers.append(light_publisher)
            self.light_sensors.append(light_sensor)
>>>>>>> 1da827f1

        # Static tf broadcaster: Laser
        laser_transform = TransformStamped()
        laser_transform.header.stamp = Time(seconds=self.robot.getTime()).to_msg()
        laser_transform.header.frame_id = "base_link"
        laser_transform.child_frame_id = "laser_scanner"
        laser_transform.transform.rotation.x = 0.0
        laser_transform.transform.rotation.y = 0.0
        laser_transform.transform.rotation.z = 0.0
        laser_transform.transform.rotation.w = 1.0
        laser_transform.transform.translation.x = 0.0
        laser_transform.transform.translation.y = 0.0
        laser_transform.transform.translation.z = 0.0
        self.static_transforms.append(laser_transform)

        self.static_broadcaster = StaticTransformBroadcaster(self)
        self.static_broadcaster.sendTransform(self.static_transforms)

        # Main loop
        self.create_timer(self.timestep / 1000, self.step_callback)

    def step_callback(self):
        stamp = Time(seconds=self.robot.getTime()).to_msg()
        self.publish_imu_data(stamp)
        self.publish_distance_data(stamp)

    def publish_distance_data(self, stamp):
        dists = [OUT_OF_RANGE] * NB_INFRARED_SENSORS
        dist_tof = OUT_OF_RANGE

        # Calculate distances
        for i, key in enumerate(self.distance_sensors):
            dists[i] = interpolate_lookup_table(
                self.distance_sensors[key].getValue(), self.distance_sensors[key].getLookupTable()
            )

        # Publish range: ToF
        if self.tof_sensor:
            dist_tof = interpolate_lookup_table(self.tof_sensor.getValue(), self.tof_sensor.getLookupTable())

        # Max range of ToF sensor is 2m so we put it as maximum laser range.
        # Therefore, for all invalid ranges we put 0 so it get deleted by rviz
        laser_dists = [OUT_OF_RANGE if dist > INFRARED_MAX_RANGE else dist for dist in dists]
        msg = LaserScan()
        msg.header.frame_id = 'laser_scanner'
        msg.header.stamp = stamp
        msg.angle_min = - 150 * pi / 180
        msg.angle_max = 150 * pi / 180
        msg.angle_increment = 15 * pi / 180
        msg.range_min = SENSOR_DIST_FROM_CENTER + INFRARED_MIN_RANGE
        msg.range_max = SENSOR_DIST_FROM_CENTER + TOF_MAX_RANGE
        msg.ranges = [
            laser_dists[3] + SENSOR_DIST_FROM_CENTER,   # -150
            OUT_OF_RANGE,                               # -135
            OUT_OF_RANGE,                               # -120
            OUT_OF_RANGE,                               # -105
            laser_dists[2] + SENSOR_DIST_FROM_CENTER,   # -90
            OUT_OF_RANGE,                               # -75
            OUT_OF_RANGE,                               # -60
            laser_dists[1] + SENSOR_DIST_FROM_CENTER,   # -45
            OUT_OF_RANGE,                               # -30
            laser_dists[0] + SENSOR_DIST_FROM_CENTER,   # -15
            dist_tof + SENSOR_DIST_FROM_CENTER,         # 0
            laser_dists[7] + SENSOR_DIST_FROM_CENTER,   # 15
            OUT_OF_RANGE,                               # 30
            laser_dists[6] + SENSOR_DIST_FROM_CENTER,   # 45
            OUT_OF_RANGE,                               # 60
            OUT_OF_RANGE,                               # 75
            laser_dists[5] + SENSOR_DIST_FROM_CENTER,   # 90
            OUT_OF_RANGE,                               # 105
            OUT_OF_RANGE,                               # 120
            OUT_OF_RANGE,                               # 135
            laser_dists[4] + SENSOR_DIST_FROM_CENTER,   # 150
        ]
        self.laser_publisher.publish(msg)

    def publish_imu_data(self, stamp):
        if self.imu_publisher.get_subscription_count() > 0:
            msg = Imu()
            msg.header.stamp = stamp

            self.accelerometer.enable(self.timestep)
            accelerometer_data = self.accelerometer.getValues()
            msg.linear_acceleration.x = accelerometer_data[1]
            msg.linear_acceleration.y = - accelerometer_data[0]
            msg.linear_acceleration.z = accelerometer_data[2]

            if self.gyro:
                self.gyro.enable(self.timestep)
                gyro_data = self.gyro.getValues()
                msg.angular_velocity.x = (gyro_data[1] / GYRO_RAW2DEG) * (pi / 180)
                msg.angular_velocity.y = - (gyro_data[0] / GYRO_RAW2DEG) * (pi / 180)
                msg.angular_velocity.z = (gyro_data[2] / GYRO_RAW2DEG) * (pi / 180)

            self.imu_publisher.publish(msg)
        else:
            self.accelerometer.disable()
            if self.gyro:
                self.gyro.disable()


def main(args=None):
    rclpy.init(args=args)

    epuck_controller = EPuckDriver(args=args)

    rclpy.spin(epuck_controller)
    rclpy.shutdown()


if __name__ == '__main__':
    main()<|MERGE_RESOLUTION|>--- conflicted
+++ resolved
@@ -74,8 +74,6 @@
             wheel_radius=DEFAULT_WHEEL_RADIUS
         )
 
-        self.static_transforms = []
-
         # Initialize IMU
         self.gyro = self.robot.getGyro('gyro')
         if not self.gyro:
@@ -83,30 +81,7 @@
         self.accelerometer = self.robot.getAccelerometer('accelerometer')
         self.imu_publisher = self.create_publisher(Imu, '/imu', 10)
 
-        # Initialize ground sensors
-        self.ground_sensor_broadcasters = []
-        for i in range(NB_GROUND_SENSORS):
-            idx = 'gs{}'.format(i)
-            ground_sensor = self.robot.getDistanceSensor(idx)
-            if ground_sensor:
-<<<<<<< HEAD
-                ground_sensor_transform = TransformStamped()
-                ground_sensor_transform.header.stamp = Time(seconds=self.robot.getTime()).to_msg()
-                ground_sensor_transform.header.frame_id = "base_link"
-                ground_sensor_transform.child_frame_id = "gs" + str(i)
-                ground_sensor_transform.transform.rotation = euler_to_quaternion(0, pi/2, 0)
-                ground_sensor_transform.transform.translation.x = SENSOR_DIST_FROM_CENTER - 0.005
-                ground_sensor_transform.transform.translation.y = 0.009 - i * 0.009
-                ground_sensor_transform.transform.translation.z = 0.0
-                self.static_transforms.append(ground_sensor_transform)
-=======
-                self.ground_sensors[idx] = ground_sensor
-                self.ground_sensor_publishers[idx] = self.create_publisher(Range, '/' + idx, 1)
->>>>>>> 1da827f1
-            else:
-                self.get_logger().info('Ground sensor `{}` is not present for this e-puck version'.format(idx))
-
-        # Intialize distance sensors
+        # Intialize distance sensors for LaserScan topic
         self.distance_sensors = {}
         for i in range(NB_INFRARED_SENSORS):
             sensor = self.robot.getDistanceSensor('ps{}'.format(i))
@@ -114,53 +89,16 @@
             self.distance_sensors['ps{}'.format(i)] = sensor
 
         self.laser_publisher = self.create_publisher(LaserScan, '/scan', 1)
-
         self.tof_sensor = self.robot.getDistanceSensor('tof')
         if self.tof_sensor:
-<<<<<<< HEAD
-            tof_transform = TransformStamped()
-            tof_transform.header.stamp = Time(seconds=self.robot.getTime()).to_msg()
-            tof_transform.header.frame_id = "base_link"
-            tof_transform.child_frame_id = "tof"
-            tof_transform.transform.rotation.x = 0.0
-            tof_transform.transform.rotation.y = 0.0
-            tof_transform.transform.rotation.z = 0.0
-            tof_transform.transform.rotation.w = 1.0
-            tof_transform.transform.translation.x = SENSOR_DIST_FROM_CENTER
-            tof_transform.transform.translation.y = 0.0
-            tof_transform.transform.translation.z = 0.0
-            self.static_transforms.append(tof_transform)
-=======
             self.tof_sensor.enable(self.timestep)
-            self.tof_publisher = self.create_publisher(Range, '/tof', 1)
->>>>>>> 1da827f1
         else:
             self.get_logger().info('ToF sensor is not present for this e-puck version')
 
-        # Initialize Light sensors
-        for i in range(NB_LIGHT_SENSORS):
-<<<<<<< HEAD
-            light_transform = TransformStamped()
-            light_transform.header.stamp = Time(seconds=self.robot.getTime()).to_msg()
-            light_transform.header.frame_id = "base_link"
-            light_transform.child_frame_id = "ls" + str(i)
-            light_transform.transform.rotation = euler_to_quaternion(0, 0, DISTANCE_SENSOR_ANGLE[i])
-            light_transform.transform.translation.x = SENSOR_DIST_FROM_CENTER * cos(DISTANCE_SENSOR_ANGLE[i])
-            light_transform.transform.translation.y = SENSOR_DIST_FROM_CENTER * sin(DISTANCE_SENSOR_ANGLE[i])
-            light_transform.transform.translation.z = 0.0
-            self.static_transforms.append(light_transform)
-=======
-            light_sensor = self.robot.getLightSensor(f'ls{i}')
-            light_publisher = self.create_publisher(Illuminance, f'/ls{i}', 1)
-            self.light_publishers.append(light_publisher)
-            self.light_sensors.append(light_sensor)
->>>>>>> 1da827f1
-
-        # Static tf broadcaster: Laser
         laser_transform = TransformStamped()
         laser_transform.header.stamp = Time(seconds=self.robot.getTime()).to_msg()
-        laser_transform.header.frame_id = "base_link"
-        laser_transform.child_frame_id = "laser_scanner"
+        laser_transform.header.frame_id = 'base_link'
+        laser_transform.child_frame_id = 'laser_scanner'
         laser_transform.transform.rotation.x = 0.0
         laser_transform.transform.rotation.y = 0.0
         laser_transform.transform.rotation.z = 0.0
@@ -168,10 +106,9 @@
         laser_transform.transform.translation.x = 0.0
         laser_transform.transform.translation.y = 0.0
         laser_transform.transform.translation.z = 0.0
-        self.static_transforms.append(laser_transform)
 
         self.static_broadcaster = StaticTransformBroadcaster(self)
-        self.static_broadcaster.sendTransform(self.static_transforms)
+        self.static_broadcaster.sendTransform(laser_transform)
 
         # Main loop
         self.create_timer(self.timestep / 1000, self.step_callback)
@@ -179,9 +116,9 @@
     def step_callback(self):
         stamp = Time(seconds=self.robot.getTime()).to_msg()
         self.publish_imu_data(stamp)
-        self.publish_distance_data(stamp)
-
-    def publish_distance_data(self, stamp):
+        self.publish_laserscan_data(stamp)
+
+    def publish_laserscan_data(self, stamp):
         dists = [OUT_OF_RANGE] * NB_INFRARED_SENSORS
         dist_tof = OUT_OF_RANGE
 
