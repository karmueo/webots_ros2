--- conflicted
+++ resolved
@@ -21,9 +21,5 @@
 @pytest.mark.flake8
 @pytest.mark.linter
 def test_flake8():
-<<<<<<< HEAD
-    rc = main(argv=['--linelength', '128'])
-=======
-    rc = main(argv=['--exclude', 'webots_ros2_importer/urdf2webots/'])
->>>>>>> 1ccbb6db
+    rc = main(argv=['--linelength', '128', '--exclude', 'webots_ros2_importer/urdf2webots/'])
     assert rc == 0, 'Found errors'