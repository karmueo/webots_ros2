--- conflicted
+++ resolved
@@ -2,11 +2,7 @@
 Changelog for package webots_ros2_msgs
 ^^^^^^^^^^^^^^^^^^^^^^^^^^^^^^^^^^^^^^
 
-<<<<<<< HEAD
-1.x.x (2022-xx-xx)
-=======
 2022.1.0 (2022-09-23)
->>>>>>> 1e395e1f
 ------------------
 * Added URDF robot messages
 
