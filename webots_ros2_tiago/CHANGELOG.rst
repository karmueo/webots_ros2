--- conflicted
+++ resolved
@@ -5,12 +5,9 @@
 2023.1.0 (2023-XX-XX)
 ------------------
 * Added support for Navigation2 in Iron.
-<<<<<<< HEAD
 * Clean simulation reset in launch file.
-=======
 * Added new world, resources and launch file to start the TIAGo with real robot configuration.
 * Update driver node to new WebotsController node.
->>>>>>> b8fe29e3
 
 2023.0.4 (2023-05-23)
 ------------------
