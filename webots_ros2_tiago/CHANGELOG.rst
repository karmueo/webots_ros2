--- conflicted
+++ resolved
@@ -2,13 +2,13 @@
 Changelog for package webots_ros2_tiago
 ^^^^^^^^^^^^^^^^^^^^^^^^^^^^^^^^^^^^^^^^^^
 
+2023.1.0 (2023-XX-XX)
+------------------
+* Added new world, resources and launch file to start the TIAGo with real robot configuration.
+
 2023.0.4 (2023-XX-XX)
 ------------------
-<<<<<<< HEAD
 * Start ros control and navigation nodes when Webots is ready.
-=======
-* Added new world, resources and launch file to start the TIAGo with real robot configuration.
->>>>>>> 2bd2ac1b
 
 2023.0.3 (2023-04-12)
 ------------------
