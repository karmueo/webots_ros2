#!/usr/bin/env python

# Copyright 1996-2023 Cyberbotics Ltd.
#
# Licensed under the Apache License, Version 2.0 (the "License");
# you may not use this file except in compliance with the License.
# You may obtain a copy of the License at
#
#     http://www.apache.org/licenses/LICENSE-2.0
#
# Unless required by applicable law or agreed to in writing, software
# distributed under the License is distributed on an "AS IS" BASIS,
# WITHOUT WARRANTIES OR CONDITIONS OF ANY KIND, either express or implied.
# See the License for the specific language governing permissions and
# limitations under the License.

"""Launch Webots and the controller."""

import os
import pathlib
import launch
from launch.substitutions import LaunchConfiguration
from launch.actions import DeclareLaunchArgument
from launch.substitutions.path_join_substitution import PathJoinSubstitution
from launch import LaunchDescription
from launch_ros.actions import Node
from ament_index_python.packages import get_package_share_directory, get_packages_with_prefixes
from launch.launch_description_sources import PythonLaunchDescriptionSource
from launch.actions import IncludeLaunchDescription
from webots_ros2_driver.webots_launcher import WebotsLauncher
from webots_ros2_driver.wait_for_controller_connection import WaitForControllerConnection
from webots_ros2_driver.utils import controller_url_prefix


def launch_spawners(event, nodes):
    # Start ros2_control spawners once the controller_manager is ready
    if 'Successful \'activate\' of hardware' in event.text.decode().strip():
        return nodes
    return


def get_ros2_nodes(*args):
    package_dir = get_package_share_directory('webots_ros2_tiago')
    use_rviz = LaunchConfiguration('rviz', default=False)
    use_nav = LaunchConfiguration('nav', default=False)
    use_slam_toolbox = LaunchConfiguration('slam_toolbox', default=False)
    use_slam_cartographer = LaunchConfiguration('slam_cartographer', default=False)
    robot_description = pathlib.Path(os.path.join(package_dir, 'resource', 'tiago_webots.urdf')).read_text()
    ros2_control_params = os.path.join(package_dir, 'resource', 'ros2_control.yml')
    nav2_params = os.path.join(package_dir, 'resource', 'nav2_params.yaml')
    toolbox_params = os.path.join(package_dir, 'resource', 'slam_toolbox_params.yaml')
    nav2_map = os.path.join(package_dir, 'resource', 'map.yaml')
    cartographer_config_dir = os.path.join(package_dir, 'resource')
    cartographer_config_basename = 'cartographer.lua'
    use_sim_time = LaunchConfiguration('use_sim_time', default=True)

<<<<<<< HEAD
    # ROS control spawners
=======
    mappings = [('/diffdrive_controller/cmd_vel_unstamped', '/cmd_vel')]
    if 'ROS_DISTRO' in os.environ and os.environ['ROS_DISTRO'] in ['humble', 'rolling']:
        mappings.append(('/diffdrive_controller/odom', '/odom'))

    tiago_driver = Node(
        package='webots_ros2_driver',
        executable='driver',
        output='screen',
        additional_env={'WEBOTS_CONTROLLER_URL': controller_url_prefix() + 'Tiago_Lite'},
        parameters=[
            {'robot_description': robot_description,
             'use_sim_time': use_sim_time,
             'set_robot_state_publisher': True},
            ros2_control_params
        ],
        remappings=mappings
    )

    # ROS2_control
>>>>>>> 2bd2ac1b
    controller_manager_timeout = ['--controller-manager-timeout', '500']
    controller_manager_prefix = 'python.exe' if os.name == 'nt' else ''
    use_deprecated_spawner_py = 'ROS_DISTRO' in os.environ and os.environ['ROS_DISTRO'] == 'foxy'
    diffdrive_controller_spawner = Node(
        package='controller_manager',
        executable='spawner' if not use_deprecated_spawner_py else 'spawner.py',
        output='screen',
        prefix=controller_manager_prefix,
        arguments=['diffdrive_controller'] + controller_manager_timeout,
    )
    joint_state_broadcaster_spawner = Node(
        package='controller_manager',
        executable='spawner' if not use_deprecated_spawner_py else 'spawner.py',
        output='screen',
        prefix=controller_manager_prefix,
        arguments=['joint_state_broadcaster'] + controller_manager_timeout,
    )
    ros_control_spawners = [diffdrive_controller_spawner, joint_state_broadcaster_spawner]

    spawners = []
    spawners.append(diffdrive_controller_spawner)
    spawners.append(joint_state_broadcaster_spawner)
    spawners_handler = launch.actions.RegisterEventHandler(
        event_handler=launch.event_handlers.OnProcessIO(
            target_action=tiago_driver,
            on_stderr=lambda event: launch_spawners(event, spawners)
        )
    )

    # State publishers
    robot_state_publisher = Node(
        package='robot_state_publisher',
        executable='robot_state_publisher',
        output='screen',
        parameters=[{
            'robot_description': '<robot name=""><link name=""/></robot>'
        }],
    )

    footprint_publisher = Node(
        package='tf2_ros',
        executable='static_transform_publisher',
        output='screen',
        arguments=['0', '0', '0', '0', '0', '0', 'base_link', 'base_footprint'],
    )

    # RViz
    rviz_config = os.path.join(get_package_share_directory('webots_ros2_tiago'), 'resource', 'default.rviz')
    rviz = Node(
        package='rviz2',
        executable='rviz2',
        output='screen',
        arguments=['--display-config=' + rviz_config],
        parameters=[{'use_sim_time': use_sim_time}],
        condition=launch.conditions.IfCondition(use_rviz)
    )

    # Navigation
<<<<<<< HEAD
    navigation_nodes = []
=======
    optional_nodes = []
>>>>>>> 2bd2ac1b
    if 'nav2_bringup' in get_packages_with_prefixes():
        navigation_nodes.append(IncludeLaunchDescription(
            PythonLaunchDescriptionSource(os.path.join(
                get_package_share_directory('nav2_bringup'), 'launch', 'bringup_launch.py')),
            launch_arguments=[
                ('map', nav2_map),
                ('params_file', nav2_params),
                ('use_sim_time', use_sim_time),
            ],
            condition=launch.conditions.IfCondition(use_nav)))

    # SLAM
    cartographer = Node(
        package='cartographer_ros',
        executable='cartographer_node',
        name='cartographer_node',
        output='screen',
        parameters=[{'use_sim_time': use_sim_time}],
        arguments=['-configuration_directory', cartographer_config_dir,
                   '-configuration_basename', cartographer_config_basename],
        condition=launch.conditions.IfCondition(use_slam_cartographer))
    navigation_nodes.append(cartographer)

    if 'ROS_DISTRO' in os.environ and os.environ['ROS_DISTRO'] == 'foxy':
        grid_executable = 'occupancy_grid_node'
    else:
        grid_executable = 'cartographer_occupancy_grid_node'
    cartographer_grid = Node(
        package='cartographer_ros',
        executable=grid_executable,
        name='cartographer_occupancy_grid_node',
        output='screen',
        parameters=[{'use_sim_time': use_sim_time}],
        arguments=['-resolution', '0.05'],
        condition=launch.conditions.IfCondition(use_slam_cartographer))
    navigation_nodes.append(cartographer_grid)

    slam_toolbox = Node(
        parameters=[toolbox_params,
                    {'use_sim_time': use_sim_time}],
        package='slam_toolbox',
        executable='async_slam_toolbox_node',
        name='slam_toolbox',
        output='screen',
        condition=launch.conditions.IfCondition(use_slam_toolbox)
    )
    navigation_nodes.append(slam_toolbox)

    # Wait for the simulation to be ready to start RViz, the navigation and spawners
    waiting_nodes = WaitForControllerConnection(
        target_driver=tiago_driver,
        nodes_to_start=[rviz] + navigation_nodes + ros_control_spawners
    )

    return [
<<<<<<< HEAD
=======
        spawners_handler,
        nav_handler,
>>>>>>> 2bd2ac1b
        robot_state_publisher,
        tiago_driver,
        footprint_publisher,
        waiting_nodes,
    ]


def generate_launch_description():
    package_dir = get_package_share_directory('webots_ros2_tiago')
    world = LaunchConfiguration('world')
    mode = LaunchConfiguration('mode')

    webots = WebotsLauncher(
        world=PathJoinSubstitution([package_dir, 'worlds', world]),
        mode=mode,
        ros2_supervisor=True
    )

    # The following line is important!
    # This event handler respawns the ROS 2 nodes on simulation reset (supervisor process ends).
    reset_handler = launch.actions.RegisterEventHandler(
        event_handler=launch.event_handlers.OnProcessExit(
            target_action=webots._supervisor,
            on_exit=get_ros2_nodes,
        )
    )

    return LaunchDescription([
        DeclareLaunchArgument(
            'world',
            default_value='default.wbt',
            description='Choose one of the world files from `/webots_ros2_tiago/world` directory'
        ),
        DeclareLaunchArgument(
            'mode',
            default_value='realtime',
            description='Webots startup mode'
        ),
        webots,
        webots._supervisor,

        # This action will kill all nodes once the Webots simulation has exited
        launch.actions.RegisterEventHandler(
            event_handler=launch.event_handlers.OnProcessExit(
                target_action=webots,
                on_exit=[
                    launch.actions.UnregisterEventHandler(
                        event_handler=reset_handler.event_handler
                    ),
                    launch.actions.EmitEvent(event=launch.events.Shutdown())
                ],
            )
        ),

        # Add the reset event handler
        reset_handler
    ] + get_ros2_nodes())<|MERGE_RESOLUTION|>--- conflicted
+++ resolved
@@ -32,13 +32,6 @@
 from webots_ros2_driver.utils import controller_url_prefix
 
 
-def launch_spawners(event, nodes):
-    # Start ros2_control spawners once the controller_manager is ready
-    if 'Successful \'activate\' of hardware' in event.text.decode().strip():
-        return nodes
-    return
-
-
 def get_ros2_nodes(*args):
     package_dir = get_package_share_directory('webots_ros2_tiago')
     use_rviz = LaunchConfiguration('rviz', default=False)
@@ -54,9 +47,6 @@
     cartographer_config_basename = 'cartographer.lua'
     use_sim_time = LaunchConfiguration('use_sim_time', default=True)
 
-<<<<<<< HEAD
-    # ROS control spawners
-=======
     mappings = [('/diffdrive_controller/cmd_vel_unstamped', '/cmd_vel')]
     if 'ROS_DISTRO' in os.environ and os.environ['ROS_DISTRO'] in ['humble', 'rolling']:
         mappings.append(('/diffdrive_controller/odom', '/odom'))
@@ -75,8 +65,7 @@
         remappings=mappings
     )
 
-    # ROS2_control
->>>>>>> 2bd2ac1b
+    # ROS control spawners
     controller_manager_timeout = ['--controller-manager-timeout', '500']
     controller_manager_prefix = 'python.exe' if os.name == 'nt' else ''
     use_deprecated_spawner_py = 'ROS_DISTRO' in os.environ and os.environ['ROS_DISTRO'] == 'foxy'
@@ -96,16 +85,6 @@
     )
     ros_control_spawners = [diffdrive_controller_spawner, joint_state_broadcaster_spawner]
 
-    spawners = []
-    spawners.append(diffdrive_controller_spawner)
-    spawners.append(joint_state_broadcaster_spawner)
-    spawners_handler = launch.actions.RegisterEventHandler(
-        event_handler=launch.event_handlers.OnProcessIO(
-            target_action=tiago_driver,
-            on_stderr=lambda event: launch_spawners(event, spawners)
-        )
-    )
-
     # State publishers
     robot_state_publisher = Node(
         package='robot_state_publisher',
@@ -135,11 +114,7 @@
     )
 
     # Navigation
-<<<<<<< HEAD
     navigation_nodes = []
-=======
-    optional_nodes = []
->>>>>>> 2bd2ac1b
     if 'nav2_bringup' in get_packages_with_prefixes():
         navigation_nodes.append(IncludeLaunchDescription(
             PythonLaunchDescriptionSource(os.path.join(
@@ -195,11 +170,6 @@
     )
 
     return [
-<<<<<<< HEAD
-=======
-        spawners_handler,
-        nav_handler,
->>>>>>> 2bd2ac1b
         robot_state_publisher,
         tiago_driver,
         footprint_publisher,
