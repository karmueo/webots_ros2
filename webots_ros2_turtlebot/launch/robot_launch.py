--- conflicted
+++ resolved
@@ -37,7 +37,6 @@
     mode = LaunchConfiguration('mode')
     use_nav = LaunchConfiguration('nav', default=False)
     use_slam = LaunchConfiguration('slam', default=False)
-<<<<<<< HEAD
     use_sim_time = LaunchConfiguration('use_sim_time', default=True)
 
     webots = WebotsLauncher(
@@ -62,14 +61,6 @@
         arguments=['0', '0', '0', '0', '0', '0', 'base_link', 'base_footprint'],
     )
 
-=======
-    robot_description_path = os.path.join(package_dir, 'resource', 'turtlebot_webots.urdf')
-    ros2_control_params = os.path.join(package_dir, 'resource', 'ros2control.yml')
-    nav2_params = os.path.join(package_dir, 'resource', 'nav2_params.yaml')
-    nav2_map = os.path.join(package_dir, 'resource', 'turtlebot3_burger_example_map.yaml')
-    use_sim_time = LaunchConfiguration('use_sim_time', default=True)
-
->>>>>>> b8fe29e3
     # ROS control spawners
     controller_manager_timeout = ['--controller-manager-timeout', '50']
     controller_manager_prefix = 'python.exe' if os.name == 'nt' else ''
@@ -89,30 +80,19 @@
     )
     ros_control_spawners = [diffdrive_controller_spawner, joint_state_broadcaster_spawner]
 
-<<<<<<< HEAD
-    robot_description = pathlib.Path(os.path.join(package_dir, 'resource', 'turtlebot_webots.urdf')).read_text()
+    robot_description_path = os.path.join(package_dir, 'resource', 'turtlebot_webots.urdf')
     ros2_control_params = os.path.join(package_dir, 'resource', 'ros2control.yml')
     mappings = [('/diffdrive_controller/cmd_vel_unstamped', '/cmd_vel'), ('/diffdrive_controller/odom', '/odom')]
-    turtlebot_driver = Node(
-        package='webots_ros2_driver',
-        executable='driver',
-        output='screen',
-        additional_env={'WEBOTS_CONTROLLER_URL': controller_url_prefix() + 'TurtleBot3Burger'},
-=======
-    mappings = [('/diffdrive_controller/cmd_vel_unstamped', '/cmd_vel')]
-    if 'ROS_DISTRO' in os.environ and os.environ['ROS_DISTRO'] in ['humble', 'rolling']:
-        mappings.append(('/diffdrive_controller/odom', '/odom'))
-
     turtlebot_driver = WebotsController(
         robot_name='TurtleBot3Burger',
->>>>>>> b8fe29e3
         parameters=[
             {'robot_description': robot_description_path,
              'use_sim_time': use_sim_time,
              'set_robot_state_publisher': True},
             ros2_control_params
         ],
-        remappings=mappings
+        remappings=mappings,
+        respawn=True
     )
 
     # Navigation
