"""webots_ros2 package setup file."""

from setuptools import setup


package_name = 'webots_ros2_universal_robot'
data_files = [
    ('share/' + package_name + '/worlds', [
        'worlds/universal_robot.wbt',
        'worlds/.universal_robot.wbproj',
        'worlds/armed_robots.wbt',
        'worlds/.armed_robots.wbproj'
    ]),
    ('share/' + package_name + '/resource', [
        'resource/view_robot_dynamic.rviz',
        'resource/webots_ur5e_description.urdf',
        'resource/ros2_control_config.yaml',
        'resource/moveit_ur5e_description.urdf',
        'resource/moveit_controllers.yaml',
        'resource/moveit_ur5e.srdf',
        'resource/moveit_kinematics.yaml',
        'resource/moveit_movegroup.yaml',
        'resource/moveit_visualization.rviz',
        'resource/ros2_control_abb_config.yaml',
        'resource/webots_abb_description.urdf'
    ]),
    ('share/' + package_name + '/launch', [
        'launch/robot_launch.py',
        'launch/multirobot_launch.py',
        'launch/moveit_demo_launch.py',
    ]),
    ('share/' + package_name, ['package.xml']),
    ('share/ament_index/resource_index/packages', ['resource/' + package_name])
]

setup(
    name=package_name,
<<<<<<< HEAD
    version='1.2.0',
=======
    version='1.1.3',
>>>>>>> c1b3a055
    packages=['webots_ros2_universal_robot'],
    data_files=data_files,
    install_requires=['setuptools', 'launch'],
    zip_safe=True,
    author='Cyberbotics',
    author_email='support@cyberbotics.com',
    maintainer='Cyberbotics',
    maintainer_email='support@cyberbotics.com',
    keywords=['ROS', 'Webots', 'Robot', 'Simulation', 'Universal Robots'],
    classifiers=[
        'Intended Audience :: Developers',
        'License :: OSI Approved :: Apache Software License',
        'Programming Language :: Python',
        'Topic :: Software Development',
    ],
    description='Universal Robot ROS2 interface for Webots.',
    license='Apache License, Version 2.0',
    tests_require=['pytest'],
    entry_points={
        'launch.frontend.launch_extension': ['launch_ros = launch_ros'],
        'console_scripts': [
            'ur5e_controller = webots_ros2_universal_robot.ur5e_controller:main',
            'abb_controller = webots_ros2_universal_robot.abb_controller:main'
        ]
    }
)<|MERGE_RESOLUTION|>--- conflicted
+++ resolved
@@ -35,11 +35,7 @@
 
 setup(
     name=package_name,
-<<<<<<< HEAD
-    version='1.2.0',
-=======
     version='1.1.3',
->>>>>>> c1b3a055
     packages=['webots_ros2_universal_robot'],
     data_files=data_files,
     install_requires=['setuptools', 'launch'],
